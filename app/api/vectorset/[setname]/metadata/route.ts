import { SetMetadataRequestBody } from "@/app/api/vector-sets"
import {
    RedisConnection,
    getRedisUrl,
} from "@/app/redis-server/RedisConnection"
import { NextRequest, NextResponse } from "next/server"

// type Params = { params: { setname: string } }

// GET /api/vectorset/[setname]/metadata - Get metadata for a vector set
export async function GET(
    _request: NextRequest,
    { params }: any
) {
    try {
<<<<<<< HEAD
        const setname = params.setname

        if (!setname) {
            console.error("Missing setname parameter:", params)
=======
        const parsedParams = await params

        if (!parsedParams || !parsedParams.setname) {
            console.error("Missing setname parameter:", parsedParams)
>>>>>>> 8cf565ee
            return NextResponse.json(
                { success: false, error: "Key name is required" },
                { status: 400 }
            )
        }

<<<<<<< HEAD
        const keyName = setname
=======
        const keyName = parsedParams.setname
>>>>>>> 8cf565ee

        const redisUrl = await getRedisUrl()
        if (!redisUrl) {
            return NextResponse.json(
                { success: false, error: "No Redis connection available" },
                { status: 401 }
            )
        }

<<<<<<< HEAD
        const response = await redis.getMetadata(redisUrl, keyName)
        console.log("getMetadata returned", response)
        if (!response.success) {
=======
        const response = await RedisConnection.withClient(
            redisUrl,
            async (client) => {
                const configKey = "vector-set-browser:config"
                const hashKey = `vset:${keyName}:metadata`

                let storedData = await client.hGet(configKey, hashKey)

                try {
                    // Parse the stored data
                    const parsedData = storedData
                        ? JSON.parse(storedData)
                        : null

                    // If the metadata needed correction, write it back to Redis
                    if (
                        parsedData &&
                        JSON.stringify(parsedData) !==
                            JSON.stringify(parsedData)
                    ) {
                        await client.hSet(configKey, {
                            [hashKey]: JSON.stringify(parsedData),
                        })
                    }
                    return parsedData
                } catch (error) {
                    console.error(
                        `Error processing metadata for ${keyName}:`,
                        error
                    )
                    throw error
                }
            }
        )

        if (!response || !response.success) {
>>>>>>> 8cf565ee
            return NextResponse.json(
                { success: false, error: "Error calling getMetadata" },
                { status: 500 }
            )
        }

<<<<<<< HEAD
        return NextResponse.json(response)
=======
        return NextResponse.json({
            success: true,
            result: response.result,
        })
>>>>>>> 8cf565ee
    } catch (error) {
        console.error("Error in getMetadata API (GET):", error)
        return NextResponse.json(
            {
                success: false,
<<<<<<< HEAD
                error: error instanceof Error ? error.message : String(error)
=======
                error: error instanceof Error ? error.message : String(error),
>>>>>>> 8cf565ee
            },
            { status: 500 }
        )
    }
}

// PUT /api/vectorset/[setname]/metadata - Set metadata for a vector set
export async function PUT(
    request: NextRequest,
    { params }: any
) {
    try {
        console.log("PUT /api/vectorset/[setname]/metadata", params)

<<<<<<< HEAD
        const setname = params.setname

        if (!setname) {
            console.error("Missing setname parameter:", params)
=======
        const parsedParams = params

        if (!parsedParams || !parsedParams.setname) {
            console.error("Missing setname parameter:", parsedParams)
>>>>>>> 8cf565ee
            return NextResponse.json(
                { success: false, error: "Key name is required" },
                { status: 400 }
            )
        }

<<<<<<< HEAD
        const keyName = setname
        const body = await request.json() as SetMetadataRequestBody
=======
        const keyName = parsedParams.setname
        const body = (await request.json()) as SetMetadataRequestBody
>>>>>>> 8cf565ee
        const { metadata } = body

        if (!metadata) {
            return NextResponse.json(
                { success: false, error: "Metadata is required" },
                { status: 400 }
            )
        }

        const redisUrl = await getRedisUrl()
        if (!redisUrl) {
            return NextResponse.json(
                { success: false, error: "No Redis connection available" },
                { status: 401 }
            )
        }

        const response = await RedisConnection.withClient(
            redisUrl,
            async (client) => {
                const configKey = "vector-set-browser:config"
                const hashKey = `vset:${keyName}:metadata`
                await client.hSet(configKey, {
                    [hashKey]: JSON.stringify(metadata),
                })
                return true
            }
        )

        if (!response.success) {
            return NextResponse.json(
                { success: false, error: result.error },
                { status: 500 }
            )
        }

<<<<<<< HEAD
        return NextResponse.json(result)
=======
        return NextResponse.json({
            success: true,
            result: response.result,
        })
>>>>>>> 8cf565ee
    } catch (error) {
        console.error("Error in setMetadata API (PUT):", error)
        return NextResponse.json(
            {
                success: false,
<<<<<<< HEAD
                error: error instanceof Error ? error.message : String(error)
=======
                error: error instanceof Error ? error.message : String(error),
>>>>>>> 8cf565ee
            },
            { status: 500 }
        )
    }
}

// Also support POST for backward compatibility
export async function POST(
    request: NextRequest,
    { params }: any
) {
    return PUT(request, { params })
}<|MERGE_RESOLUTION|>--- conflicted
+++ resolved
@@ -13,28 +13,17 @@
     { params }: any
 ) {
     try {
-<<<<<<< HEAD
-        const setname = params.setname
-
-        if (!setname) {
-            console.error("Missing setname parameter:", params)
-=======
         const parsedParams = await params
 
         if (!parsedParams || !parsedParams.setname) {
             console.error("Missing setname parameter:", parsedParams)
->>>>>>> 8cf565ee
             return NextResponse.json(
                 { success: false, error: "Key name is required" },
                 { status: 400 }
             )
         }
 
-<<<<<<< HEAD
-        const keyName = setname
-=======
         const keyName = parsedParams.setname
->>>>>>> 8cf565ee
 
         const redisUrl = await getRedisUrl()
         if (!redisUrl) {
@@ -44,11 +33,6 @@
             )
         }
 
-<<<<<<< HEAD
-        const response = await redis.getMetadata(redisUrl, keyName)
-        console.log("getMetadata returned", response)
-        if (!response.success) {
-=======
         const response = await RedisConnection.withClient(
             redisUrl,
             async (client) => {
@@ -67,7 +51,7 @@
                     if (
                         parsedData &&
                         JSON.stringify(parsedData) !==
-                            JSON.stringify(parsedData)
+                        JSON.stringify(parsedData)
                     ) {
                         await client.hSet(configKey, {
                             [hashKey]: JSON.stringify(parsedData),
@@ -85,31 +69,22 @@
         )
 
         if (!response || !response.success) {
->>>>>>> 8cf565ee
             return NextResponse.json(
                 { success: false, error: "Error calling getMetadata" },
                 { status: 500 }
             )
         }
 
-<<<<<<< HEAD
-        return NextResponse.json(response)
-=======
         return NextResponse.json({
             success: true,
             result: response.result,
         })
->>>>>>> 8cf565ee
     } catch (error) {
         console.error("Error in getMetadata API (GET):", error)
         return NextResponse.json(
             {
                 success: false,
-<<<<<<< HEAD
-                error: error instanceof Error ? error.message : String(error)
-=======
                 error: error instanceof Error ? error.message : String(error),
->>>>>>> 8cf565ee
             },
             { status: 500 }
         )
@@ -124,30 +99,18 @@
     try {
         console.log("PUT /api/vectorset/[setname]/metadata", params)
 
-<<<<<<< HEAD
-        const setname = params.setname
-
-        if (!setname) {
-            console.error("Missing setname parameter:", params)
-=======
         const parsedParams = params
 
         if (!parsedParams || !parsedParams.setname) {
             console.error("Missing setname parameter:", parsedParams)
->>>>>>> 8cf565ee
             return NextResponse.json(
                 { success: false, error: "Key name is required" },
                 { status: 400 }
             )
         }
 
-<<<<<<< HEAD
-        const keyName = setname
-        const body = await request.json() as SetMetadataRequestBody
-=======
         const keyName = parsedParams.setname
         const body = (await request.json()) as SetMetadataRequestBody
->>>>>>> 8cf565ee
         const { metadata } = body
 
         if (!metadata) {
@@ -184,24 +147,16 @@
             )
         }
 
-<<<<<<< HEAD
-        return NextResponse.json(result)
-=======
         return NextResponse.json({
             success: true,
             result: response.result,
         })
->>>>>>> 8cf565ee
     } catch (error) {
         console.error("Error in setMetadata API (PUT):", error)
         return NextResponse.json(
             {
                 success: false,
-<<<<<<< HEAD
-                error: error instanceof Error ? error.message : String(error)
-=======
                 error: error instanceof Error ? error.message : String(error),
->>>>>>> 8cf565ee
             },
             { status: 500 }
         )
