--- conflicted
+++ resolved
@@ -78,21 +78,6 @@
             }
 
             // Return the result and execution time if available
-<<<<<<< HEAD
-            if (responseData.executionTimeMs !== undefined || responseData.executedCommand !== undefined) {
-                return {
-                    success: true,
-                    result: responseData.result as TResponse,
-                    executionTimeMs: responseData.executionTimeMs,
-                    executedCommand: responseData.executedCommand
-                };
-            }
-
-            return {
-                success: true,
-                result: responseData.result as TResponse,
-            };
-=======
             return {
                 success: responseData.success,
                 result: responseData.result as TResponse,
@@ -100,8 +85,7 @@
                 executedCommand: responseData.executedCommand,
                 error: responseData.error
             };
-            
->>>>>>> 8cf565ee
+
         } catch (error) {
             if (error instanceof ApiError) {
                 throw error;
