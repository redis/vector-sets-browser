import { NextResponse } from "next/server"
import {
    RedisConnection,
    getRedisUrl,
} from "@/app/redis-server/RedisConnection"
import { buildVlinksCommand, validateVlinksRequest } from "./command"
import { validateRequest } from "@/app/redis-server/utils"
import { fetchEmbeddingsBatch } from "@/app/api/redis/command/vemb_multi/command"

// Define the types for our links
type LinkTuple = [string, number];
type LinkTupleWithEmb = [string, number, number[] | null];
type ProcessedResult = LinkTuple[][];
type ProcessedResultWithEmb = LinkTupleWithEmb[][];

export async function POST(request: Request) {
    try {
<<<<<<< HEAD
        const body = (await request.json()) as VlinksRequestBody
        const { keyName, element, withEmbeddings = false } = body

        if (!keyName || !element) {
            return NextResponse.json(
                { success: false, error: "Key name and element are required" },
                { status: 400 }
            )
        }

        const redisUrl = await getRedisUrl()

=======
        const validatedRequest = await validateRequest(
            request,
            validateVlinksRequest
        )
        console.log("Received VLINKS request")

        const redisUrl = await getRedisUrl()
>>>>>>> 8cf565ee
        if (!redisUrl) {
            return NextResponse.json(
                { success: false, error: "No Redis connection available" },
                { status: 401 }
            )
        }

<<<<<<< HEAD
        const response = await redis.vlinks(redisUrl, keyName, element)
=======
        const command = buildVlinksCommand(validatedRequest)
>>>>>>> 8cf565ee

        if (validatedRequest.returnCommandOnly) {
            return NextResponse.json({
                success: true,
                executedCommand: command.join(" ")
            })
        }

<<<<<<< HEAD
        console.log("vlinks response", response)
        let links = response.result || []
        if (withEmbeddings) {
            // Collect all unique IDs across all levels
            const allIds = Array.from(new Set(
                links.flatMap((level: any) => level.map(([id]: [string]) => id))
            ));

            // Single batch fetch for all embeddings
            const embResults = await redis.vemb_multi(redisUrl, keyName, allIds as string[])

            if (embResults.success) {
                // Create a map of id -> embedding for quick lookup
                const embeddingMap = new Map(
                    allIds.map((id, index) => [id, embResults.result[index]])
                );

                // Process each level using the map
                const processedLinks = links.map((level: any) =>
                    level.map(([id, score]: [string, number]) =>
                        [id, score, embeddingMap.get(id)] as [string, number, number[] | null]
                    )
                );
                links = processedLinks;
            } else {
                console.error("EMBEDDINGS FAILURE")
            }
        }

        return NextResponse.json({
            success: true,
            result: links
        })
    } catch (error) {
        console.error("Error in VLINKS API:", error)
        return NextResponse.json(
            { success: false, error: error instanceof Error ? error.message : String(error) },
            { status: 500 }
        )
    }
}

// Also support GET requests for compatibility with existing code
export async function GET(request: Request) {
    const url = new URL(request.url)
    const node = url.searchParams.get('node')
    const withEmbeddings = url.searchParams.get('withembeddings') === '1'

    if (!node) {
        return NextResponse.json(
            { success: false, error: "Node parameter is required" },
            { status: 400 }
        )
    }

    const redisUrl = await getRedisUrl()
    if (!redisUrl) {
        return NextResponse.json(
            { success: false, error: "No Redis connection available" },
            { status: 401 }
        )
    }

    try {
        // Extract key name and element from the node parameter
        // Assuming format is "keyName:element"
        const [keyName, element] = node.split(':')

=======
        const { keyName, element, withEmbeddings } = validatedRequest

>>>>>>> 8cf565ee
        if (!keyName || !element) {
            return NextResponse.json(
                { success: false, error: "Key name and element are required" },
                { status: 400 }
            )
        }

<<<<<<< HEAD
        const response = await redis.vlinks(redisUrl, keyName, element)

        if (!response.success) {
=======
        const response = await RedisConnection.withClient(
            redisUrl,
            async (client) => {
                try {
                    const result = await client.sendCommand(command)

                    if (!result || !Array.isArray(result)) {
                        console.error("Invalid VLINKS result:", result)
                        throw new Error(
                            `Failed to get links for element ${element}`
                        )
                    }

                    // Process the result - it's an array of arrays, where each sub-array
                    // represents the neighbors at one level
                    const processedResult: ProcessedResult = []

                    for (let i = 0; i < result.length; i++) {
                        const levelLinks = result[i]
                        if (!Array.isArray(levelLinks)) {
                            console.warn(
                                `Invalid level links at index ${i}:`,
                                levelLinks
                            )
                            continue
                        }

                        // Each level is a map of element -> score
                        const levelTuples: LinkTuple[] = []
                        for (let j = 0; j < levelLinks.length; j += 2) {
                            const neighbor = levelLinks[j]
                            const score = levelLinks[j + 1]

                            if (!neighbor || !score) {
                                console.warn(
                                    `Invalid neighbor/score pair at level ${i}, index ${j}:`,
                                    { neighbor, score }
                                )
                                continue
                            }

                            const numScore = parseFloat(String(score))
                            if (isNaN(numScore)) {
                                console.warn(
                                    `Invalid score for neighbor ${neighbor}:`,
                                    score
                                )
                                continue
                            }

                            levelTuples.push([String(neighbor), numScore])
                        }

                        processedResult.push(levelTuples)
                    }
                    return processedResult
                } catch (error) {
                    console.error("VLINKS operation error:", error)
                    throw new Error(
                        `Failed to get links for element ${element}: ${error}`
                    )
                }
            }
        )

        if (!response.success || !response.result) {
>>>>>>> 8cf565ee
            return NextResponse.json(
                { success: false, error: response.error || "No result returned" },
                { status: 500 }
            )
        }

        let links: ProcessedResult | ProcessedResultWithEmb = response.result
        if (withEmbeddings && links) {
            // Collect all unique IDs across all levels
<<<<<<< HEAD
            const allIds = Array.from(new Set(
                links.flatMap((level: any) => level.map(([id]: [string]) => id))
            ));

            // Single batch fetch for all embeddings
            const embResults = await redis.vemb_multi(redisUrl, keyName, allIds as string[])

            if (embResults.success) {
                // Create a map of id -> embedding for quick lookup
                const embeddingMap = new Map(
                    allIds.map((id, index) => [id, embResults.result[index]])
                );

                // Process each level using the map
                const processedLinks = links.map((level: any) =>
                    level.map(([id, score]: [string, number]) =>
                        [id, score, embeddingMap.get(id)] as [string, number, number[] | null]
=======
            console.log("GET embeddings")
            const allIds = Array.from(
                new Set(links.flatMap((level) => level.map(([id]) => id)))
            )

            const embResults = await fetchEmbeddingsBatch(redisUrl, keyName, allIds)

            if (embResults.success && embResults.result) {
                // Create a map of id -> embedding for quick lookup
                const embeddingMap = new Map(
                    allIds.map((id, index) => [id, embResults.result![index]])
                )

                // Process each level using the map
                links = links.map((level) =>
                    level.map(
                        ([id, score]): LinkTupleWithEmb => [String(id), parseFloat(String(score)), embeddingMap.get(id) || null]
>>>>>>> 8cf565ee
                    )
                )
            } 
        }

        return NextResponse.json({
            success: true,
            result: links,
        })
    } catch (error) {
        console.error("Error in VLINKS API:", error)
        return NextResponse.json(
            {
                success: false,
<<<<<<< HEAD
                error: error instanceof Error ? error.message : String(error)
=======
                error: error instanceof Error ? error.message : String(error),
>>>>>>> 8cf565ee
            },
            { status: 500 }
        )
    }
}<|MERGE_RESOLUTION|>--- conflicted
+++ resolved
@@ -15,9 +15,30 @@
 
 export async function POST(request: Request) {
     try {
-<<<<<<< HEAD
-        const body = (await request.json()) as VlinksRequestBody
-        const { keyName, element, withEmbeddings = false } = body
+        const validatedRequest = await validateRequest(
+            request,
+            validateVlinksRequest
+        )
+        console.log("Received VLINKS request")
+
+        const redisUrl = await getRedisUrl()
+        if (!redisUrl) {
+            return NextResponse.json(
+                { success: false, error: "No Redis connection available" },
+                { status: 401 }
+            )
+        }
+
+        const command = buildVlinksCommand(validatedRequest)
+
+        if (validatedRequest.returnCommandOnly) {
+            return NextResponse.json({
+                success: true,
+                executedCommand: command.join(" ")
+            })
+        }
+
+        const { keyName, element, withEmbeddings } = validatedRequest
 
         if (!keyName || !element) {
             return NextResponse.json(
@@ -26,122 +47,6 @@
             )
         }
 
-        const redisUrl = await getRedisUrl()
-
-=======
-        const validatedRequest = await validateRequest(
-            request,
-            validateVlinksRequest
-        )
-        console.log("Received VLINKS request")
-
-        const redisUrl = await getRedisUrl()
->>>>>>> 8cf565ee
-        if (!redisUrl) {
-            return NextResponse.json(
-                { success: false, error: "No Redis connection available" },
-                { status: 401 }
-            )
-        }
-
-<<<<<<< HEAD
-        const response = await redis.vlinks(redisUrl, keyName, element)
-=======
-        const command = buildVlinksCommand(validatedRequest)
->>>>>>> 8cf565ee
-
-        if (validatedRequest.returnCommandOnly) {
-            return NextResponse.json({
-                success: true,
-                executedCommand: command.join(" ")
-            })
-        }
-
-<<<<<<< HEAD
-        console.log("vlinks response", response)
-        let links = response.result || []
-        if (withEmbeddings) {
-            // Collect all unique IDs across all levels
-            const allIds = Array.from(new Set(
-                links.flatMap((level: any) => level.map(([id]: [string]) => id))
-            ));
-
-            // Single batch fetch for all embeddings
-            const embResults = await redis.vemb_multi(redisUrl, keyName, allIds as string[])
-
-            if (embResults.success) {
-                // Create a map of id -> embedding for quick lookup
-                const embeddingMap = new Map(
-                    allIds.map((id, index) => [id, embResults.result[index]])
-                );
-
-                // Process each level using the map
-                const processedLinks = links.map((level: any) =>
-                    level.map(([id, score]: [string, number]) =>
-                        [id, score, embeddingMap.get(id)] as [string, number, number[] | null]
-                    )
-                );
-                links = processedLinks;
-            } else {
-                console.error("EMBEDDINGS FAILURE")
-            }
-        }
-
-        return NextResponse.json({
-            success: true,
-            result: links
-        })
-    } catch (error) {
-        console.error("Error in VLINKS API:", error)
-        return NextResponse.json(
-            { success: false, error: error instanceof Error ? error.message : String(error) },
-            { status: 500 }
-        )
-    }
-}
-
-// Also support GET requests for compatibility with existing code
-export async function GET(request: Request) {
-    const url = new URL(request.url)
-    const node = url.searchParams.get('node')
-    const withEmbeddings = url.searchParams.get('withembeddings') === '1'
-
-    if (!node) {
-        return NextResponse.json(
-            { success: false, error: "Node parameter is required" },
-            { status: 400 }
-        )
-    }
-
-    const redisUrl = await getRedisUrl()
-    if (!redisUrl) {
-        return NextResponse.json(
-            { success: false, error: "No Redis connection available" },
-            { status: 401 }
-        )
-    }
-
-    try {
-        // Extract key name and element from the node parameter
-        // Assuming format is "keyName:element"
-        const [keyName, element] = node.split(':')
-
-=======
-        const { keyName, element, withEmbeddings } = validatedRequest
-
->>>>>>> 8cf565ee
-        if (!keyName || !element) {
-            return NextResponse.json(
-                { success: false, error: "Key name and element are required" },
-                { status: 400 }
-            )
-        }
-
-<<<<<<< HEAD
-        const response = await redis.vlinks(redisUrl, keyName, element)
-
-        if (!response.success) {
-=======
         const response = await RedisConnection.withClient(
             redisUrl,
             async (client) => {
@@ -208,7 +113,6 @@
         )
 
         if (!response.success || !response.result) {
->>>>>>> 8cf565ee
             return NextResponse.json(
                 { success: false, error: response.error || "No result returned" },
                 { status: 500 }
@@ -218,25 +122,6 @@
         let links: ProcessedResult | ProcessedResultWithEmb = response.result
         if (withEmbeddings && links) {
             // Collect all unique IDs across all levels
-<<<<<<< HEAD
-            const allIds = Array.from(new Set(
-                links.flatMap((level: any) => level.map(([id]: [string]) => id))
-            ));
-
-            // Single batch fetch for all embeddings
-            const embResults = await redis.vemb_multi(redisUrl, keyName, allIds as string[])
-
-            if (embResults.success) {
-                // Create a map of id -> embedding for quick lookup
-                const embeddingMap = new Map(
-                    allIds.map((id, index) => [id, embResults.result[index]])
-                );
-
-                // Process each level using the map
-                const processedLinks = links.map((level: any) =>
-                    level.map(([id, score]: [string, number]) =>
-                        [id, score, embeddingMap.get(id)] as [string, number, number[] | null]
-=======
             console.log("GET embeddings")
             const allIds = Array.from(
                 new Set(links.flatMap((level) => level.map(([id]) => id)))
@@ -254,10 +139,9 @@
                 links = links.map((level) =>
                     level.map(
                         ([id, score]): LinkTupleWithEmb => [String(id), parseFloat(String(score)), embeddingMap.get(id) || null]
->>>>>>> 8cf565ee
                     )
                 )
-            } 
+            }
         }
 
         return NextResponse.json({
@@ -269,11 +153,7 @@
         return NextResponse.json(
             {
                 success: false,
-<<<<<<< HEAD
-                error: error instanceof Error ? error.message : String(error)
-=======
                 error: error instanceof Error ? error.message : String(error),
->>>>>>> 8cf565ee
             },
             { status: 500 }
         )
