"use client"

import {
    Select,
    SelectContent,
    SelectItem,
    SelectTrigger,
    SelectValue,
} from "@/components/ui/select"
import { useCallback, useEffect, useState } from "react"
import { VectorTuple, vlinks } from "@/app/redis-server/api"
import SearchBox from "@/app/components/SearchBox"
import SearchTimeIndicator from "@/app/components/SearchTimeIndicator"
import StatusMessage from "@/app/components/StatusMessage"
import {
    useVectorSearch,
    VectorSetSearchState,
} from "@/app/hooks/useVectorSearch"
import { VectorSetMetadata } from "@/app/embeddings/types/embeddingModels"
import VectorViz3D from "./VectorViz3D"
import HNSWVizPure from "./vizualizer/HNSW2dViz"

interface VectorSetVisualizationProps {
    vectorSetName: string
    dim: number
    metadata: VectorSetMetadata | null
}

export default function VectorSetVisualization({
    vectorSetName,
    dim,
    metadata,
}: VectorSetVisualizationProps) {
    const [vizType, setVizType] = useState<"2d" | "3d">("2d")
    const [fileOperationStatus, setFileOperationStatus] = useState("")
    const [results, setResults] = useState<VectorTuple[]>([])
    const [isVectorSetChanging, setIsVectorSetChanging] = useState(false)
    const [searchState, setSearchState] = useState<VectorSetSearchState>({
        searchType: "Vector" as const,
        searchQuery: "",
        searchCount: "10",
        searchFilter: "",
        resultsTitle: "Search Results",
        searchTime: undefined as string | undefined,
        expansionFactor: undefined,
    })

    // Track vector set changes
    useEffect(() => {
        setIsVectorSetChanging(true)
        setResults([])
    }, [vectorSetName])

    // Track when results arrive after vector set change
    useEffect(() => {
        if (isVectorSetChanging && results.length > 0) {
            setIsVectorSetChanging(false)
        }

        // Debug log to see the structure of results
        console.log("VectorSetVisualization results:", results)
    }, [results, isVectorSetChanging])

    const handleSearchStateChange = useCallback(
        (newState: Partial<VectorSetSearchState>) => {
            setSearchState((prevState) => ({
                ...prevState,
                ...newState,
            }))
        },
        []
    )

    const {
        searchType,
        setSearchType,
        searchQuery,
        setSearchQuery,
        searchCount,
        setSearchCount,
        isSearching,
        searchTime,
        searchFilter,
        setSearchFilter,
    } = useVectorSearch({
        vectorSetName,
        metadata,
        fetchEmbeddings: true, // Always fetch embeddings for visualization
        onSearchResults: setResults,
        onStatusChange: setFileOperationStatus,
        searchState,
        onSearchStateChange: handleSearchStateChange,
    })

    const getNeighbors = async (
        element: string,
        count: number,
    ) => {
        try {
            const data = await vlinks({
                keyName: vectorSetName,
                element,
                count,
                withEmbeddings: true, // Always fetch embeddings for visualization
            }) || []

            if (!data || !data.success || data.result === undefined) {
                console.log("[getNeighbors] No neighbors found for element:", element)
                return []
            }
            const neighbors = data.result 

            // data is an array of arrays
            // each inner array contains [element, similarity, vector]
            // we want to return an array of objects with the following structure:
            // { element: string, similarity: number, vector: number[] }
            const response = neighbors.flat().map((item) => {
                if (!item[2]) {
                    console.warn(`[getNeighbors] Missing vector for element: ${item[0]}`)
                }
                return {
                    element: item[0],
                    similarity: item[1],
                    vector: item[2] || [],
                }
            })

            console.log("[getNeighbors] retrieved Neighbors:", response)
            return response
        } catch (error) {
            console.error("Error fetching neighbors:", error)
            return []
        }
    }

    const handleRowClick = async (element: string) => {
        setSearchType("Element")
        setSearchQuery(element)
    }

    return (
        <div className="flex flex-col h-full">
            <SearchBox
                vectorSetName={vectorSetName}
                searchType={searchType}
                setSearchType={setSearchType}
                searchQuery={searchQuery}
                setSearchQuery={setSearchQuery}
                searchFilter={searchFilter}
                setSearchFilter={setSearchFilter}
                dim={dim}
                metadata={metadata}
                searchCount={searchCount}
                setSearchCount={setSearchCount}
                error={fileOperationStatus}
                clearError={() => setFileOperationStatus("")}
                expansionFactor={searchState.expansionFactor}
                setExpansionFactor={(factor) =>
                    setSearchState({ ...searchState, expansionFactor: factor })
                }
            />
            <div className="bg-[white] rounded shadow-md h-[calc(100vh-300px)]">
                <div className="p-4 rounded shadow-md flex-1 flex flex-col">
                    <div className="flex mb-4 items-center">
                        <div className="flex items-center gap-4 w-full">
                            {(searchTime || isSearching) && (
                                <div className="text-sm text-gray-500 mb-4">
                                    <div className="flex items-center gap-4">
                                        <SearchTimeIndicator
                                            searchTime={
                                                searchTime
                                                    ? Number(searchTime)
                                                    : undefined
                                            }
                                            isSearching={isSearching}
                                        />
                                    </div>
                                </div>
                            )}
                            <StatusMessage message={fileOperationStatus} />
                            <div className="grow"></div>
                            <div className="mb-4 flex items-center gap-2">
                                <label className="text-sm font-medium text-gray-700">
                                    Visualization Type
                                </label>
                                <Select
                                    value={vizType}
                                    onValueChange={(value) =>
                                        setVizType(value as "2d" | "3d")
                                    }
                                >
                                    <SelectTrigger className="w-[120px]">
                                        <SelectValue placeholder="Select type..." />
                                    </SelectTrigger>
                                    <SelectContent>
                                        <SelectItem value="2d">
                                            2D Graph
                                        </SelectItem>
                                        <SelectItem value="3d">
                                            3D Vectors
                                        </SelectItem>
                                    </SelectContent>
                                </Select>
                            </div>
                        </div>
                    </div>
                    <div
                        className="grow flex-1"
                        style={{ minHeight: "calc(100vh - 400px)" }}
                    >
                        {results[0] && !isVectorSetChanging ? (
                            vizType === "2d" ? (
                                <HNSWVizPure
                                    key={`${results[0][0]}-${searchCount}`}
                                    initialElement={{
                                        element: results[0][0],
                                        similarity: results[0][1],
                                        vector: Array.isArray(results[0][2]) ? results[0][2] : [],
                                    }}
                                    maxNodes={500}
                                    initialNodes={Number(searchCount)}
                                    vectorSetName={vectorSetName}
                                    getNeighbors={getNeighbors}
                                />
                            ) : (
                                <VectorViz3D
                                    data={results.map((result) => ({
<<<<<<< HEAD
                                        label: `${result[0]
                                            } (${result[1].toFixed(3)})`,
                                        vector: result[2] || [],
=======
                                        label: `${result[0]} (${result[1].toFixed(3)})`,
                                        vector: Array.isArray(result[2]) ? result[2] : [],
>>>>>>> 8cf565ee
                                    }))}
                                    onVectorSelect={handleRowClick}
                                />
                            )
                        ) : (
                            "No Results Found"
                        )}
                    </div>
                </div>
            </div>
        </div>
    )
}<|MERGE_RESOLUTION|>--- conflicted
+++ resolved
@@ -108,7 +108,7 @@
                 console.log("[getNeighbors] No neighbors found for element:", element)
                 return []
             }
-            const neighbors = data.result 
+            const neighbors = data.result
 
             // data is an array of arrays
             // each inner array contains [element, similarity, vector]
@@ -225,14 +225,8 @@
                             ) : (
                                 <VectorViz3D
                                     data={results.map((result) => ({
-<<<<<<< HEAD
-                                        label: `${result[0]
-                                            } (${result[1].toFixed(3)})`,
-                                        vector: result[2] || [],
-=======
                                         label: `${result[0]} (${result[1].toFixed(3)})`,
                                         vector: Array.isArray(result[2]) ? result[2] : [],
->>>>>>> 8cf565ee
                                     }))}
                                     onVectorSelect={handleRowClick}
                                 />
