--- conflicted
+++ resolved
@@ -64,13 +64,13 @@
                 const activeJobs = filteredJobs.filter(
                     (job) => job.status.status === "processing"
                 )
-                
+
                 // If we have active jobs, increase polling frequency and emit progress
                 if (activeJobs.length > 0) {
                     if (pollingInterval > 1000) {
                         setPollingInterval(1000) // Poll every second during active imports
                     }
-                    
+
                     // Emit event to update the import progress, but throttle it
                     // We use a ref to store last update times
                     activeJobs.forEach(job => {
@@ -110,6 +110,7 @@
             }
         } catch (error) {
             console.error("Error fetching jobs:", error)
+            setError("Failed to fetch jobs")
         }
     }, [vectorSetName, dismissedJobIds, pollingInterval, fetchImportLogs])
 
@@ -121,11 +122,6 @@
 
     // Listen for job status changes
     useEffect(() => {
-<<<<<<< HEAD
-        // Initial fetch
-        fetchJobs()
-    }, [vectorSetName, fetchJobs])
-=======
         const unsubscribe = subscribe(
             AppEvents.JOB_STATUS_CHANGED,
             async (data) => {
@@ -157,7 +153,6 @@
 
         // Set up periodic fetching
         const interval = setInterval(fetchImportLogs, 5000)
->>>>>>> af12eda4
 
         return () => clearInterval(interval)
     }, [fetchImportLogs])
@@ -230,13 +225,6 @@
         }
     }
 
-<<<<<<< HEAD
-    const handleJsonImport = async (event: React.ChangeEvent<HTMLInputElement>) => {
-        if (!metadata || !event.target.files || event.target.files.length === 0) return;
-
-        const file = event.target.files[0];
-        try {
-=======
     const handleJsonImport = async (
         event: React.ChangeEvent<HTMLInputElement>
     ) => {
@@ -249,7 +237,6 @@
             const jsonContent = await file.text()
             const jsonData = JSON.parse(jsonContent)
 
->>>>>>> af12eda4
             // Create an import job with the JSON file
             const importJobConfig: ImportJobConfig = {
                 fileType: "json",
@@ -257,15 +244,9 @@
                 metadata: metadata,
                 // Let the server determine the appropriate columns and attributes
                 // based on the JSON structure
-<<<<<<< HEAD
-            };
-
-            await jobs.createImportJob(vectorSetName, file, importJobConfig);
-=======
             }
 
             await jobs.createImportJob(vectorSetName, file, importJobConfig)
->>>>>>> af12eda4
 
             // Clear the file input for future imports
             if (jsonFileInputRef.current) {
@@ -276,12 +257,6 @@
             eventBus.emit(AppEvents.VECTORS_IMPORTED, { vectorSetName })
 
             // Fetch jobs to update the UI
-<<<<<<< HEAD
-            await fetchJobs();
-
-        } catch (error) {
-            console.error("Failed to import JSON data:", error);
-=======
             await fetchJobs()
         } catch (error) {
             console.error("Failed to import JSON data:", error)
@@ -290,32 +265,12 @@
                     ? error.message
                     : "Failed to import JSON file"
             )
->>>>>>> af12eda4
             // Clear the file input so the user can try again
             if (jsonFileInputRef.current) {
                 jsonFileInputRef.current.value = ""
             }
         }
-<<<<<<< HEAD
-    };
-
-    useEffect(() => {
-        const pollInterval = setInterval(fetchJobs, 1000);
-        fetchJobs(); // Initial fetch
-
-        return () => clearInterval(pollInterval);
-    }, [fetchJobs]);
-
-    // Add effect to fetch import logs periodically
-    useEffect(() => {
-        const pollLogsInterval = setInterval(fetchImportLogs, 5000);
-        fetchImportLogs(); // Initial fetch
-
-        return () => clearInterval(pollLogsInterval);
-    }, [fetchImportLogs]);
-=======
-    }
->>>>>>> af12eda4
+    }
 
     // Handle dialog state changes
     const handleImportSuccess = () => {
@@ -339,186 +294,6 @@
                     </div>
                 </CardHeader>
                 <CardContent>
-<<<<<<< HEAD
-                    <div className="space-y-4">
-                        {!jobList || jobList.length === 0 ? (
-                            <div className="space-y-6">
-                                {showImportCSV ? (
-                                    <div className="bg-[white] p-2 rounded-lg shadow-xs">
-                                        <div className="mb-4">
-                                            <Button
-                                                variant="ghost"
-                                                size="sm"
-                                                onClick={() =>
-                                                    setShowImportCSV(false)
-                                                }
-                                                className="flex items-center gap-2"
-                                            >
-                                                <ArrowLeft className="h-4 w-4" />
-                                                Back
-                                            </Button>
-                                        </div>
-                                        <ImportFromCSV
-                                            onImportSuccess={handleImportSuccess}
-                                            metadata={metadata}
-                                            vectorSetName={vectorSetName}
-                                        />
-                                    </div>
-                                ) : showImportSample ? (
-                                    <div className="bg-[white] p-2 rounded-lg shadow-xs">
-                                        <div className="mb-4">
-                                            <Button
-                                                variant="ghost"
-                                                size="sm"
-                                                onClick={() =>
-                                                    setShowImportSample(false)
-                                                }
-                                                className="flex items-center gap-2"
-                                            >
-                                                <ArrowLeft className="h-4 w-4" />
-                                                Back
-                                            </Button>
-                                        </div>
-                                        <SampleDataDialog
-                                            open={showImportSample}
-                                            onOpenChange={(open) => {
-                                                setShowImportSample(open)
-                                            }}
-                                            vectorSetName={vectorSetName}
-                                            metadata={metadata}
-                                            onImportComplete={(success) => {
-                                                console.log("onImportComplete called with success:", success);
-                                                fetchJobs();
-
-                                                if (success) {
-                                                    console.log("Import was successful, showing success dialog soon");
-                                                    setTimeout(async () => {
-                                                        try {
-                                                            const latestJobs = await jobs.getJobsByVectorSet(vectorSetName);
-                                                            console.log("Latest jobs:", latestJobs);
-                                                            if (latestJobs && latestJobs.length > 0) {
-                                                                // Sort by most recent first using message timestamp if available
-                                                                const sortedJobs = [...latestJobs].sort((a, b) => {
-                                                                    // Try to extract timestamp from message if available
-                                                                    const getTimestamp = (job: Job) => {
-                                                                        const timestampMatch = job.status.message?.match(/at (\d+)/);
-                                                                        return timestampMatch ? parseInt(timestampMatch[1], 10) : 0;
-                                                                    };
-                                                                    return getTimestamp(b) - getTimestamp(a);
-                                                                });
-
-                                                                const completedJob = sortedJobs.find(j => j.status.status === "completed");
-                                                                console.log("Found completed job:", completedJob);
-
-                                                                if (completedJob) {
-                                                                    setShowImportSuccessDialog(true);
-                                                                    console.log("Success dialog should now be visible");
-                                                                }
-                                                            }
-                                                        } catch (error) {
-                                                            console.error("Error fetching latest job:", error);
-                                                        }
-                                                    }, 1000);
-                                                }
-                                            }}
-                                            onUpdateMetadata={async (
-                                                newMetadata
-                                            ) => {
-                                                console.log(
-                                                    "Updating metadata:",
-                                                    newMetadata
-                                                )
-                                                try {
-                                                    await vectorSets.setMetadata({
-                                                        name: vectorSetName,
-                                                        metadata: newMetadata
-                                                    })
-                                                    window.location.reload()
-                                                } catch (error) {
-                                                    console.error(
-                                                        "Failed to update metadata:",
-                                                        error
-                                                    )
-                                                }
-                                            }}
-                                        />
-                                    </div>
-                                ) : (
-                                    <div>
-                                        <p className="py-4">
-                                            Import your data into this Vector
-                                            Set to get started.
-                                        </p>
-                                        <p className="py-4">
-                                            This vector set is configured to use{" "}
-                                            <strong>
-                                                {" "}
-                                                {metadata?.embedding.provider}
-                                            </strong>{" "}
-                                            model:{" "}
-                                            <strong>
-                                                {metadata
-                                                    ? getModelName(
-                                                        metadata.embedding
-                                                    )
-                                                    : "Unknown"}
-                                            </strong>
-                                            . You can change the embedding
-                                            engine on the Information tab.
-                                        </p>
-                                        <div className="grid grid-cols-3 gap-4">
-                                            <Card
-                                                className="p-6 cursor-pointer hover:shadow-md transition-shadow"
-                                                onClick={() =>
-                                                    setShowImportCSV(true)
-                                                }
-                                            >
-                                                <div className="flex flex-col items-center space-y-3">
-                                                    <FileSpreadsheet className="h-8 w-8 text-blue-500" />
-                                                    <h3 className="font-medium">
-                                                        Import from CSV
-                                                    </h3>
-                                                    <p className="text-sm text-gray-500 text-center">
-                                                        Upload your own CSV file
-                                                        with text data
-                                                    </p>
-                                                </div>
-                                            </Card>
-                                            <Card
-                                                className="p-6 cursor-pointer hover:shadow-md transition-shadow"
-                                                onClick={() =>
-                                                    setShowImportSample(true)
-                                                }
-                                            >
-                                                <div className="flex flex-col items-center space-y-3">
-                                                    <Database className="h-8 w-8 text-green-500" />
-                                                    <h3 className="font-medium">
-                                                        Sample Data
-                                                    </h3>
-                                                    <p className="text-sm text-gray-500 text-center">
-                                                        Import pre-configured
-                                                        datasets with one click
-                                                    </p>
-                                                </div>
-                                            </Card>
-                                            <Card
-                                                className="p-6 cursor-pointer hover:shadow-md transition-shadow"
-                                                onClick={() => jsonFileInputRef.current?.click()}
-                                            >
-                                                <div className="flex flex-col items-center space-y-3">
-                                                    <FileJson className="h-8 w-8 text-purple-500" />
-                                                    <h3 className="font-medium">
-                                                        Import JSON
-                                                    </h3>
-                                                    <p className="text-sm text-gray-500 text-center">
-                                                        Import test data from JSON
-                                                    </p>
-                                                </div>
-                                            </Card>
-                                        </div>
-                                    </div>
-                                )}
-=======
                     {jobList.length > 0 ? (
                         <ImportProgress
                             jobs={jobList}
@@ -563,7 +338,6 @@
                                     vectorSetName={vectorSetName}
                                     onImportSuccess={handleImportSuccess}
                                 />
->>>>>>> af12eda4
                             </div>
                         </div>
                     )}
@@ -572,31 +346,6 @@
 
             <ImportHistory importLogs={importLogs} />
 
-<<<<<<< HEAD
-            <Dialog
-                open={showImportSuccessDialog}
-                onOpenChange={handleSuccessDialogClose}
-            >
-                <DialogContent className="sm:max-w-[425px]">
-                    <DialogHeader>
-                        <DialogTitle>Import Started Successfully</DialogTitle>
-                        <DialogDescription>
-                            Your data import has started. For large files this may take a long time.
-                            You can see the import status and pause/cancel on the vectorset list.
-                        </DialogDescription>
-                    </DialogHeader>
-                    <div className="mt-4 flex justify-end">
-                        <Button
-                            variant="secondary"
-                            onClick={handleSuccessDialogClose}
-                        >
-                            Close
-                        </Button>
-                    </div>
-                </DialogContent>
-            </Dialog>
-=======
->>>>>>> af12eda4
             <input
                 type="file"
                 ref={jsonFileInputRef}
@@ -604,6 +353,6 @@
                 accept=".json"
                 className="hidden"
             />
-        </div>
+        </div >
     )
 }